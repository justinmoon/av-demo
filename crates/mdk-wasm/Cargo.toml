--- conflicted
+++ resolved
@@ -21,11 +21,6 @@
 getrandom = { version = "0.2", features = ["js"] }
 console_error_panic_hook = { version = "0.1", optional = true }
 hex = "0.4"
-<<<<<<< HEAD
-serde-wasm-bindgen = "0.6"
-nostr = { version = "0.43", default-features = false, features = ["std", "nip44"] }
-=======
->>>>>>> 8e5697bd
 
 # Direct feature unification for OpenMLS crates to ensure WASM/std compat
 openmls = { version = "0.7.0", default-features = false, features = ["js"] }
@@ -41,23 +36,12 @@
 mdk-core = { version = "0.5.0", path = "../../../mdk/crates/mdk-core", default-features = false, optional = true }
 mdk-memory-storage = { version = "0.5.0", path = "../../../mdk/crates/mdk-memory-storage", default-features = false, optional = true }
 mdk-storage-traits = { version = "0.5.0", path = "../../../mdk/crates/mdk-storage-traits", default-features = false, optional = true }
-<<<<<<< HEAD
-=======
 
 [dev-dependencies]
 wasm-bindgen-test = "0.3"
->>>>>>> 8e5697bd
 
 [features]
 default = ["panic-hook"]
 panic-hook = ["console_error_panic_hook"]
-<<<<<<< HEAD
-with-mdk = ["dep:mdk-core", "dep:mdk-memory-storage", "dep:mdk-storage-traits"]
-
-[dev-dependencies]
-wasm-bindgen-test = "0.3"
-serde_json = "1"
-=======
 # Enable MDK and memory storage when the toolchain can compile nostr/secp256k1 to wasm
-with-mdk = ["dep:mdk-core", "dep:mdk-memory-storage", "dep:mdk-storage-traits", "dep:nostr"]
->>>>>>> 8e5697bd
+with-mdk = ["dep:mdk-core", "dep:mdk-memory-storage", "dep:mdk-storage-traits", "dep:nostr"]